--- conflicted
+++ resolved
@@ -4,11 +4,7 @@
 
 ## Building 
 
-<<<<<<< HEAD
 `Cargo.toml` contains a hardcoded relative path to the game engine, like this:
-=======
-Cargo.toml contains hardcoded relative path to engine `rg3d = { path = "../rg3d" }`, so you have to change this or put engine folder near the game folder to get game compile, because it always uses latest rg3d which could be not published on crates.io.
->>>>>>> fe80e814
 
 ```
 rg3d = { path = "../rg3d" }
