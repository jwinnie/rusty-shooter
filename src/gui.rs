//! Contains all helper functions that creates styled widgets for game user interface.
//! However most of the styles are used from dark theme of rg3d-ui library so there
//! is not much.

use crate::{assets, BuildContext, UINodeHandle};
use rg3d::{
    core::color::Color,
    engine::resource_manager::ResourceManager,
    gui::{
        brush::Brush, check_box::CheckBoxBuilder, image::ImageBuilder,
        scroll_bar::ScrollBarBuilder, scroll_viewer::ScrollViewerBuilder, widget::WidgetBuilder,
        HorizontalAlignment, Orientation, Thickness, VerticalAlignment,
    },
    utils,
};

pub struct ScrollBarData {
    pub min: f32,
    pub max: f32,
    pub value: f32,
    pub step: f32,
    pub row: usize,
    pub column: usize,
    pub margin: Thickness,
    pub show_value: bool,
    pub orientation: Orientation,
}

pub fn create_scroll_bar(
    ctx: &mut BuildContext,
    resource_manager: ResourceManager,
    data: ScrollBarData,
) -> UINodeHandle {
    let mut wb = WidgetBuilder::new();
    match data.orientation {
        Orientation::Vertical => wb = wb.with_width(30.0),
        Orientation::Horizontal => wb = wb.with_height(30.0),
    }
    ScrollBarBuilder::new(
        wb.on_row(data.row)
            .on_column(data.column)
            .with_margin(data.margin),
    )
    .with_orientation(data.orientation)
    .show_value(data.show_value)
    .with_max(data.max)
    .with_min(data.min)
    .with_step(data.step)
    .with_value(data.value)
    .with_value_precision(1)
    .with_indicator(
        ImageBuilder::new(
            WidgetBuilder::new().with_background(Brush::Solid(Color::opaque(110, 110, 110))),
        )
<<<<<<< HEAD
        .with_opt_texture(utils::into_gui_texture(
            resource_manager
                .request_texture(assets::textures::interface::CIRCLE, TextureKind::RGBA8),
=======
        .with_texture(utils::into_gui_texture(
            resource_manager.request_texture("data/ui/circle.png"),
>>>>>>> fe80e814
        ))
        .build(ctx),
    )
    .build(ctx)
}

pub fn create_check_box(
    ctx: &mut BuildContext,
    resource_manager: ResourceManager,
    row: usize,
    column: usize,
    checked: bool,
) -> UINodeHandle {
    CheckBoxBuilder::new(
        WidgetBuilder::new()
            .with_margin(Thickness::uniform(2.0))
            .with_width(24.0)
            .with_height(24.0)
            .on_row(row)
            .on_column(column)
            .with_vertical_alignment(VerticalAlignment::Center)
            .with_horizontal_alignment(HorizontalAlignment::Left),
    )
    .checked(Some(checked))
    .with_check_mark(
        ImageBuilder::new(WidgetBuilder::new())
<<<<<<< HEAD
            .with_opt_texture(utils::into_gui_texture(resource_manager.request_texture(
                assets::textures::interface::CHECK_MARK,
                TextureKind::RGBA8,
            )))
=======
            .with_texture(utils::into_gui_texture(
                resource_manager.request_texture("data/ui/check_mark.png"),
            ))
>>>>>>> fe80e814
            .build(ctx),
    )
    .build(ctx)
}

pub fn create_scroll_viewer(
    ctx: &mut BuildContext,
    resource_manager: ResourceManager,
) -> UINodeHandle {
    ScrollViewerBuilder::new(WidgetBuilder::new())
        .with_horizontal_scroll_bar(create_scroll_bar(
            ctx,
            resource_manager.clone(),
            ScrollBarData {
                min: 0.0,
                max: 0.0,
                value: 0.0,
                step: 0.0,
                row: 0,
                column: 0,
                margin: Default::default(),
                show_value: false,
                orientation: Orientation::Horizontal,
            },
        ))
        .with_vertical_scroll_bar(create_scroll_bar(
            ctx,
            resource_manager.clone(),
            ScrollBarData {
                min: 0.0,
                max: 0.0,
                value: 0.0,
                step: 0.0,
                row: 0,
                column: 0,
                margin: Default::default(),
                show_value: false,
                orientation: Orientation::Vertical,
            },
        ))
        .build(ctx)
}<|MERGE_RESOLUTION|>--- conflicted
+++ resolved
@@ -52,14 +52,8 @@
         ImageBuilder::new(
             WidgetBuilder::new().with_background(Brush::Solid(Color::opaque(110, 110, 110))),
         )
-<<<<<<< HEAD
-        .with_opt_texture(utils::into_gui_texture(
-            resource_manager
-                .request_texture(assets::textures::interface::CIRCLE, TextureKind::RGBA8),
-=======
         .with_texture(utils::into_gui_texture(
-            resource_manager.request_texture("data/ui/circle.png"),
->>>>>>> fe80e814
+            resource_manager.request_texture(assets::textures::interface::CIRCLE),
         ))
         .build(ctx),
     )
@@ -86,16 +80,9 @@
     .checked(Some(checked))
     .with_check_mark(
         ImageBuilder::new(WidgetBuilder::new())
-<<<<<<< HEAD
-            .with_opt_texture(utils::into_gui_texture(resource_manager.request_texture(
-                assets::textures::interface::CHECK_MARK,
-                TextureKind::RGBA8,
-            )))
-=======
             .with_texture(utils::into_gui_texture(
-                resource_manager.request_texture("data/ui/check_mark.png"),
+                resource_manager.request_texture(assets::textures::interface::CHECK_MARK),
             ))
->>>>>>> fe80e814
             .build(ctx),
     )
     .build(ctx)
