[package]
name = "rusty-shooter"
version = "0.13.0"
authors = ["Dmitry Stepanov <d1maxa@yandex.ru>"]
edition = "2018"
license = "MIT"

[profile.dev.package."*"]
opt-level = 2

[dependencies]
<<<<<<< HEAD
rg3d = { path = "../rg3d", version = "0.13.0", features = ["serde_integration"] }
serde = { version = "1.0.116", features = ["derive"] }
serde_json = "1.0.57"
=======
rg3d = { path = "../rg3d", version = "0.15.0" }
>>>>>>> fe80e814
rand = "0.7.0"

[features]
enable_profiler = ["rg3d/enable_profiler"]<|MERGE_RESOLUTION|>--- conflicted
+++ resolved
@@ -9,13 +9,9 @@
 opt-level = 2
 
 [dependencies]
-<<<<<<< HEAD
-rg3d = { path = "../rg3d", version = "0.13.0", features = ["serde_integration"] }
+rg3d = { path = "../rg3d", version = "0.15.0", features = ["serde_integration"] }
 serde = { version = "1.0.116", features = ["derive"] }
 serde_json = "1.0.57"
-=======
-rg3d = { path = "../rg3d", version = "0.15.0" }
->>>>>>> fe80e814
 rand = "0.7.0"
 
 [features]
